--- conflicted
+++ resolved
@@ -8,10 +8,7 @@
 	"math/big"
 	"net/http"
 	"reflect"
-<<<<<<< HEAD
 	"strconv"
-=======
->>>>>>> 75d86ddd
 	"strings"
 
 	"github.com/ethereum/go-ethereum"
